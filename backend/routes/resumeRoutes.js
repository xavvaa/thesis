--- conflicted
+++ resolved
@@ -229,13 +229,8 @@
         jobSeekerUid: uid,
         jobSeekerId: jobSeeker._id,
         filename: filename,
-<<<<<<< HEAD
-        originalName: `${resumeData.personalInfo.name || 'Resume'}_Resume.pdf`,
-        fileUrl: `${process.env.BASE_URL || 'http://localhost:3001'}/uploads/resumes/${filename}`,
-=======
         originalName: `${fullName}_Resume.pdf`,
         fileUrl: `/uploads/resumes/${filename}`,
->>>>>>> 9220eeec
         fileSize: pdfBuffer.length,
         mimeType: 'application/pdf',
         processingStatus: 'completed',
